--- conflicted
+++ resolved
@@ -16,11 +16,8 @@
     "OIDC_PROVIDER_ID",
     "TRANSFORM_LOCALHOST_TO_DOCKER_INTERNAL",
     "NODE_ENV",
-<<<<<<< HEAD
-    "DOCKER_HOST"
-=======
+    "DOCKER_HOST",
     "POSTGRES_CA_CERT"
->>>>>>> d2e0c9ca
   ],
   "tasks": {
     "build": {
