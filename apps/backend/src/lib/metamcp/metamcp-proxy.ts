--- conflicted
+++ resolved
@@ -48,12 +48,6 @@
   const promptToClient: Record<string, ConnectedClient> = {};
   const resourceToClient: Record<string, ConnectedClient> = {};
 
-<<<<<<< HEAD
-  // Track visited servers to detect circular references
-  const visitedServers = new Set<string>();
-
-=======
->>>>>>> 38f64470
   // Helper function to detect if a server is the same instance
   const isSameServerInstance = (
     params: { name?: string; url?: string | null },
@@ -99,12 +93,9 @@
     );
     const allTools: Tool[] = [];
 
-<<<<<<< HEAD
-=======
     // Track visited servers to detect circular references - reset on each call
     const visitedServers = new Set<string>();
 
->>>>>>> 38f64470
     // We'll filter servers during processing after getting sessions to check actual MCP server names
     const allServerEntries = Object.entries(serverParams);
 
@@ -114,12 +105,8 @@
         if (visitedServers.has(mcpServerUuid)) {
           return;
         }
-<<<<<<< HEAD
 
         const session = await getOrConnectSessionClient(
-=======
-        const session = await mcpServerPool.getSession(
->>>>>>> 38f64470
           context.sessionId,
           mcpServerUuid,
           params,
@@ -138,8 +125,6 @@
           return;
         }
 
-<<<<<<< HEAD
-=======
         // Check basic self-reference patterns
         if (isSameServerInstance(params, mcpServerUuid)) {
           return;
@@ -148,7 +133,6 @@
         // Mark this server as visited
         visitedServers.add(mcpServerUuid);
 
->>>>>>> 38f64470
         const capabilities = session.client.getServerCapabilities();
         if (!capabilities?.tools) return;
 
@@ -405,12 +389,9 @@
     );
     const allPrompts: z.infer<typeof ListPromptsResultSchema>["prompts"] = [];
 
-<<<<<<< HEAD
-=======
     // Track visited servers to detect circular references - reset on each call
     const visitedServers = new Set<string>();
 
->>>>>>> 38f64470
     // Filter out self-referencing servers before processing
     const validPromptServers = Object.entries(serverParams).filter(
       ([uuid, params]) => {
@@ -438,15 +419,11 @@
 
     await Promise.allSettled(
       validPromptServers.map(async ([uuid, params]) => {
-<<<<<<< HEAD
         const session = await getOrConnectSessionClient(
           sessionId,
           uuid,
           params,
         );
-=======
-        const session = await mcpServerPool.getSession(sessionId, uuid, params);
->>>>>>> 38f64470
         if (!session) return;
 
         // Now check for self-referencing using the actual MCP server name
@@ -512,12 +489,9 @@
     const allResources: z.infer<typeof ListResourcesResultSchema>["resources"] =
       [];
 
-<<<<<<< HEAD
-=======
     // Track visited servers to detect circular references - reset on each call
     const visitedServers = new Set<string>();
 
->>>>>>> 38f64470
     // Filter out self-referencing servers before processing
     const validResourceServers = Object.entries(serverParams).filter(
       ([uuid, params]) => {
@@ -545,15 +519,11 @@
 
     await Promise.allSettled(
       validResourceServers.map(async ([uuid, params]) => {
-<<<<<<< HEAD
         const session = await getOrConnectSessionClient(
           sessionId,
           uuid,
           params,
         );
-=======
-        const session = await mcpServerPool.getSession(sessionId, uuid, params);
->>>>>>> 38f64470
         if (!session) return;
 
         // Now check for self-referencing using the actual MCP server name
@@ -649,12 +619,9 @@
       );
       const allTemplates: ResourceTemplate[] = [];
 
-<<<<<<< HEAD
-=======
       // Track visited servers to detect circular references - reset on each call
       const visitedServers = new Set<string>();
 
->>>>>>> 38f64470
       // Filter out self-referencing servers before processing
       const validTemplateServers = Object.entries(serverParams).filter(
         ([uuid, params]) => {
@@ -682,11 +649,7 @@
 
       await Promise.allSettled(
         validTemplateServers.map(async ([uuid, params]) => {
-<<<<<<< HEAD
           const session = await getOrConnectSessionClient(
-=======
-          const session = await mcpServerPool.getSession(
->>>>>>> 38f64470
             sessionId,
             uuid,
             params,
