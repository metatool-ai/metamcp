--- conflicted
+++ resolved
@@ -198,33 +198,38 @@
 
         try {
           // Paginated tool discovery - load all pages automatically
-          const allServerTools: any[] = [];
+          const allServerTools: Tool[] = [];
           let cursor: string | undefined = undefined;
           let hasMore = true;
-          let pageCount = 0;
 
           while (hasMore) {
-            pageCount++;
-            
-            const result = await session.client.request(
-              {
-                method: "tools/list",
-                params: { 
-                  cursor: cursor,
-                  _meta: request.params?._meta 
+            const result: z.infer<typeof ListToolsResultSchema> =
+              await session.client.request(
+                {
+                  method: "tools/list",
+                  params: {
+                    cursor: cursor,
+                    _meta: request.params?._meta,
+                  },
                 },
-              },
-              ListToolsResultSchema,
-            );
-
-<<<<<<< HEAD
+                ListToolsResultSchema,
+              );
+
+            if (result.tools && result.tools.length > 0) {
+              allServerTools.push(...result.tools);
+            }
+
+            cursor = result.nextCursor;
+            hasMore = !!result.nextCursor;
+          }
+
           // Save original tools to database (before middleware processing)
           // This ensures we only save the actual tool names, not override names
           // Filter out tools that are overrides of existing tools to prevent duplicates
-          if (result.tools && result.tools.length > 0) {
+          if (allServerTools.length > 0) {
             try {
               const toolsToSave = await filterOutOverrideTools(
-                result.tools,
+                allServerTools,
                 namespaceUuid,
                 serverName,
               );
@@ -235,23 +240,6 @@
                   mcpServerUuid: mcpServerUuid,
                 });
               }
-=======
-            if (result.tools && result.tools.length > 0) {
-              allServerTools.push(...result.tools);
-            }
-
-            cursor = result.nextCursor;
-            hasMore = !!result.nextCursor;
-          }
-
-          // Save all original tools to database
-          if (allServerTools.length > 0) {
-            try {
-              await toolsImplementations.create({
-                tools: allServerTools,
-                mcpServerUuid: mcpServerUuid,
-              });
->>>>>>> 87c05c5a
             } catch (dbError) {
               console.error(
                 `Error saving tools to database for server ${serverName}:`,
@@ -260,13 +248,8 @@
             }
           }
 
-<<<<<<< HEAD
           // Use original tools for client response (middleware will be applied later)
-          const toolsForClient = result.tools || [];
-          const toolsWithSource = toolsForClient.map((tool) => {
-=======
           const toolsWithSource = allServerTools.map((tool) => {
->>>>>>> 87c05c5a
             const toolName = `${sanitizeName(serverName)}__${tool.name}`;
             toolToClient[toolName] = session;
             toolToServerUuid[toolName] = mcpServerUuid;
@@ -341,15 +324,20 @@
                 let hasMore = true;
 
                 while (hasMore && !foundTool) {
-                  const result = await session.client.request(
-                    {
-                      method: "tools/list",
-                      params: { cursor: cursor },
-                    },
-                    ListToolsResultSchema,
-                  );
-
-                  if (result.tools?.some((tool) => tool.name === originalToolName)) {
+                  const result: z.infer<typeof ListToolsResultSchema> =
+                    await session.client.request(
+                      {
+                        method: "tools/list",
+                        params: { cursor: cursor },
+                      },
+                      ListToolsResultSchema,
+                    );
+
+                  if (
+                    result.tools?.some(
+                      (tool: Tool) => tool.name === originalToolName,
+                    )
+                  ) {
                     foundTool = true;
                     // Tool exists, populate mappings for future use and use it
                     clientForTool = session;
