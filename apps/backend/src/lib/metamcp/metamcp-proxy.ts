import { Server } from "@modelcontextprotocol/sdk/server/index.js";
import { RequestOptions } from "@modelcontextprotocol/sdk/shared/protocol.js";
import {
  CallToolRequestSchema,
  CallToolResult,
  CompatibilityCallToolResultSchema,
  GetPromptRequestSchema,
  GetPromptResultSchema,
  ListPromptsRequestSchema,
  ListPromptsResultSchema,
  ListResourcesRequestSchema,
  ListResourcesResultSchema,
  ListResourceTemplatesRequestSchema,
  ListResourceTemplatesResultSchema,
  ListToolsRequestSchema,
  ListToolsResultSchema,
  ReadResourceRequestSchema,
  ReadResourceResultSchema,
  ResourceTemplate,
  Tool,
} from "@modelcontextprotocol/sdk/types.js";
import { z } from "zod";

import { toolsImplementations } from "../../trpc/tools.impl";
import { configService } from "../config.service";
import { ConnectedClient } from "./client";
import { getMcpServers } from "./fetch-metamcp";
import { mcpServerPool } from "./mcp-server-pool";
import { toolsSyncCache } from "./tools-sync-cache";
import {
  createFilterCallToolMiddleware,
  createFilterListToolsMiddleware,
} from "./metamcp-middleware/filter-tools.functional";
import {
  CallToolHandler,
  compose,
  ListToolsHandler,
  MetaMCPHandlerContext,
} from "./metamcp-middleware/functional-middleware";
import {
  createToolOverridesCallToolMiddleware,
  createToolOverridesListToolsMiddleware,
  mapOverrideNameToOriginal,
} from "./metamcp-middleware/tool-overrides.functional";
import { parseToolName } from "./tool-name-parser";
import { sanitizeName } from "./utils";
import logger from "@/utils/logger";

/**
 * Filter out tools that are overrides of existing tools to prevent duplicates in database
 * Uses the existing tool overrides cache for optimal performance
 */
async function filterOutOverrideTools(
  tools: Tool[],
  namespaceUuid: string,
  serverName: string,
): Promise<Tool[]> {
  if (!tools || tools.length === 0) {
    return tools;
  }

  const filteredTools: Tool[] = [];

  await Promise.allSettled(
    tools.map(async (tool) => {
      try {
        // Check if this tool name is actually an override name for an existing tool
        // by using the existing mapOverrideNameToOriginal function
        const fullToolName = `${sanitizeName(serverName)}__${tool.name}`;
        const originalName = await mapOverrideNameToOriginal(
          fullToolName,
          namespaceUuid,
          true, // use cache
        );

        // If the original name is different from the current name,
        // this tool is an override and should be filtered out
        if (originalName !== fullToolName) {
          // This is an override, skip it (don't save to database)
          return;
        }

        // This is not an override, include it
        filteredTools.push(tool);
      } catch (error) {
        logger.error(
          `Error checking if tool ${tool.name} is an override:`,
          error,
        );
        // On error, include the tool (fail-safe behavior)
        filteredTools.push(tool);
      }
    }),
  );

  return filteredTools;
}

export const createServer = async (
  namespaceUuid: string,
  sessionId: string,
  includeInactiveServers: boolean = false,
) => {
  const toolToClient: Record<string, ConnectedClient> = {};
  const toolToServerUuid: Record<string, string> = {};
  const promptToClient: Record<string, ConnectedClient> = {};
  const resourceToClient: Record<string, ConnectedClient> = {};

  // Helper function to detect if a server is the same instance
  const isSameServerInstance = (
    params: { name?: string; url?: string | null },
    _serverUuid: string,
  ): boolean => {
    // Check if server name is exactly the same as our current server instance
    // This prevents exact recursive calls to the same server
    if (params.name === `metamcp-unified-${namespaceUuid}`) {
      return true;
    }

    return false;
  };

  const server = new Server(
    {
      name: `metamcp-unified-${namespaceUuid}`,
      version: "1.0.0",
    },
    {
      capabilities: {
        prompts: {},
        resources: {},
        tools: {},
      },
    },
  );

  // Create the handler context
  const handlerContext: MetaMCPHandlerContext = {
    namespaceUuid,
    sessionId,
  };

  // Original List Tools Handler
  const originalListToolsHandler: ListToolsHandler = async (
    request,
    context,
  ) => {
    console.log("[DEBUG-TOOLS] 🔍 tools/list called for namespace:", namespaceUuid);
    const startTime = performance.now();
    const serverParams = await getMcpServers(
      context.namespaceUuid,
      includeInactiveServers,
    );
    const allTools: Tool[] = [];

    // Track visited servers to detect circular references - reset on each call
    const visitedServers = new Set<string>();

    // We'll filter servers during processing after getting sessions to check actual MCP server names
    const allServerEntries = Object.entries(serverParams);

    console.log(`[DEBUG-TOOLS] 📋 Processing ${allServerEntries.length} servers`);
    
    await Promise.allSettled(
      allServerEntries.map(async ([mcpServerUuid, params]) => {
        console.log(`[DEBUG-TOOLS] 🔧 Server: ${params.name || mcpServerUuid}`);
        
        // Skip if we've already visited this server to prevent circular references
        if (visitedServers.has(mcpServerUuid)) {
          console.log(`[DEBUG-TOOLS] ⏭️  Skipping already visited: ${params.name}`);
          return;
        }
        const session = await mcpServerPool.getSession(
          context.sessionId,
          mcpServerUuid,
          params,
          namespaceUuid,
        );
        if (!session) {
          console.log(`[DEBUG-TOOLS] ❌ No session for: ${params.name}`);
          return;
        }

        // Now check for self-referencing using the actual MCP server name
        const serverVersion = session.client.getServerVersion();
        const actualServerName = serverVersion?.name || params.name || "";
        const ourServerName = `metamcp-unified-${namespaceUuid}`;

        if (actualServerName === ourServerName) {
          logger.info(
            `Skipping self-referencing MetaMCP server: "${actualServerName}"`,
          );
          return;
        }

        // Check basic self-reference patterns
        if (isSameServerInstance(params, mcpServerUuid)) {
          return;
        }

        // Mark this server as visited
        visitedServers.add(mcpServerUuid);

        const capabilities = session.client.getServerCapabilities();
        if (!capabilities?.tools) return;

        // Use name assigned by user, fallback to name from server
        const serverName =
          params.name || session.client.getServerVersion()?.name || "";

        try {
          // Paginated tool discovery - load all pages automatically
          const allServerTools: Tool[] = [];
          let cursor: string | undefined = undefined;
          let hasMore = true;
          const toolFetchStart = performance.now();

          while (hasMore) {
            const result: z.infer<typeof ListToolsResultSchema> =
              await session.client.request(
                {
                  method: "tools/list",
                  params: {
                    cursor: cursor,
                    _meta: request.params?._meta,
                  },
                },
                ListToolsResultSchema,
              );

            if (result.tools && result.tools.length > 0) {
              allServerTools.push(...result.tools);
            }

            cursor = result.nextCursor;
            hasMore = !!result.nextCursor;
          }
          
          console.log(`[DEBUG-TOOLS] ⏱️  Fetched ${allServerTools.length} tools from ${serverName} in ${(performance.now() - toolFetchStart).toFixed(2)}ms`);

          // Save original tools to database (before middleware processing)
          // This ensures we only save the actual tool names, not override names
          // Filter out tools that are overrides of existing tools to prevent duplicates
          try {
            // PERFORMANCE OPTIMIZATION: Check hash FIRST to avoid expensive operations
            const toolNames = allServerTools.map((tool) => tool.name);
            const hasChanged = toolsSyncCache.hasChanged(mcpServerUuid, toolNames);
            
            console.log(`[DEBUG-TOOLS] 🔍 Hash check for ${serverName}: ${hasChanged ? 'CHANGED' : 'UNCHANGED'}`);

            if (hasChanged) {
              const toolsToSave = await filterOutOverrideTools(
                allServerTools,
                namespaceUuid,
                serverName,
              );

              if (toolsToSave.length > 0) {
                // Update cache
                toolsSyncCache.update(mcpServerUuid, toolNames);
                
                // Sync with cleanup
                await toolsImplementations.sync({
                  tools: toolsToSave,
                  mcpServerUuid: mcpServerUuid,
                });
              }
<<<<<<< HEAD
            } catch (dbError) {
              logger.error(
                `Error saving tools to database for server ${serverName}:`,
                dbError,
              );
=======
>>>>>>> 32b6e981
            }
          } catch (dbError) {
            console.error(
              `Error syncing tools to database for server ${serverName}:`,
              dbError,
            );
          }

          // Use original tools for client response (middleware will be applied later)
          const toolsWithSource = allServerTools.map((tool) => {
            const toolName = `${sanitizeName(serverName)}__${tool.name}`;
            toolToClient[toolName] = session;
            toolToServerUuid[toolName] = mcpServerUuid;

            return {
              ...tool,
              name: toolName,
              description: tool.description,
            };
          });

          allTools.push(...toolsWithSource);
        } catch (error) {
          logger.error(`Error fetching tools from: ${serverName}`, error);
        }
      }),
    );

    const totalTime = performance.now() - startTime;
    console.log(`[DEBUG-TOOLS] ✅ tools/list completed in ${totalTime.toFixed(2)}ms, returning ${allTools.length} tools`);
    
    return { tools: allTools };
  };

  // Original Call Tool Handler
  const originalCallToolHandler: CallToolHandler = async (
    request,
    _context,
  ) => {
    const { name, arguments: args } = request.params;

    // Parse the tool name using shared utility
    const parsed = parseToolName(name);
    if (!parsed) {
      throw new Error(`Invalid tool name format: ${name}`);
    }

    const { serverName: serverPrefix, originalToolName } = parsed;

    // Try to find the tool in pre-populated mappings first
    let clientForTool = toolToClient[name];
    let serverUuid = toolToServerUuid[name];

    // If not found in mappings, dynamically find the server and route the call
    if (!clientForTool || !serverUuid) {
      try {
        // Get all MCP servers for this namespace
        const serverParams = await getMcpServers(
          namespaceUuid,
          includeInactiveServers,
        );

        // Find the server with the matching name prefix
        for (const [mcpServerUuid, params] of Object.entries(serverParams)) {
          const session = await mcpServerPool.getSession(
            sessionId,
            mcpServerUuid,
            params,
            namespaceUuid,
          );

          if (session) {
            const capabilities = session.client.getServerCapabilities();
            if (!capabilities?.tools) continue;

            // Use name assigned by user, fallback to name from server
            const serverName =
              params.name || session.client.getServerVersion()?.name || "";

            if (sanitizeName(serverName) === serverPrefix) {
              // Found the server, now check if it has this tool with pagination
              try {
                let foundTool = false;
                let cursor: string | undefined = undefined;
                let hasMore = true;

                while (hasMore && !foundTool) {
                  const result: z.infer<typeof ListToolsResultSchema> =
                    await session.client.request(
                      {
                        method: "tools/list",
                        params: { cursor: cursor },
                      },
                      ListToolsResultSchema,
                    );

                  if (
                    result.tools?.some(
                      (tool: Tool) => tool.name === originalToolName,
                    )
                  ) {
                    foundTool = true;
                    // Tool exists, populate mappings for future use and use it
                    clientForTool = session;
                    serverUuid = mcpServerUuid;
                    toolToClient[name] = session;
                    toolToServerUuid[name] = mcpServerUuid;
                    break;
                  }

                  cursor = result.nextCursor;
                  hasMore = !!result.nextCursor;
                }

                if (foundTool) {
                  break;
                }
              } catch (error) {
                logger.error(
                  `Error checking tools for server ${serverName}:`,
                  error,
                );
                continue;
              }
            }
          }
        }
      } catch (error) {
        logger.error(`Error dynamically finding tool ${name}:`, error);
      }
    }

    if (!clientForTool) {
      throw new Error(`Unknown tool: ${name}`);
    }

    if (!serverUuid) {
      throw new Error(`Server UUID not found for tool: ${name}`);
    }

    try {
      const abortController = new AbortController();

      // Get configurable timeout values
      const resetTimeoutOnProgress =
        await configService.getMcpResetTimeoutOnProgress();
      const timeout = await configService.getMcpTimeout();
      const maxTotalTimeout = await configService.getMcpMaxTotalTimeout();

      const mcpRequestOptions: RequestOptions = {
        signal: abortController.signal,
        resetTimeoutOnProgress,
        timeout,
        maxTotalTimeout,
      };
      // Use the correct schema for tool calls
      const result = await clientForTool.client.request(
        {
          method: "tools/call",
          params: {
            name: originalToolName,
            arguments: args || {},
            _meta: request.params._meta,
          },
        },
        CompatibilityCallToolResultSchema,
        mcpRequestOptions,
      );

      // Cast the result to CallToolResult type
      return result as CallToolResult;
    } catch (error) {
      logger.error(
        `Error calling tool "${name}" through ${clientForTool.client.getServerVersion()?.name || "unknown"
        }:`,
        error,
      );
      throw error;
    }
  };

  // Compose middleware with handlers - this is the Express-like functional approach
  const listToolsWithMiddleware = compose(
    createToolOverridesListToolsMiddleware({
      cacheEnabled: true,
      persistentCacheOnListTools: true,
    }),
    createFilterListToolsMiddleware({ cacheEnabled: true }),
    // Add more middleware here as needed
    // createLoggingMiddleware(),
    // createRateLimitingMiddleware(),
  )(originalListToolsHandler);

  const callToolWithMiddleware = compose(
    createFilterCallToolMiddleware({
      cacheEnabled: true,
      customErrorMessage: (toolName, reason) =>
        `Access denied to tool "${toolName}": ${reason}`,
    }),
    createToolOverridesCallToolMiddleware({ cacheEnabled: true }),
    // Add more middleware here as needed
    // createAuditingMiddleware(),
    // createAuthorizationMiddleware(),
  )(originalCallToolHandler);

  // Set up the handlers with middleware
  server.setRequestHandler(ListToolsRequestSchema, async (request) => {
    return await listToolsWithMiddleware(request, handlerContext);
  });

  server.setRequestHandler(CallToolRequestSchema, async (request) => {
    return await callToolWithMiddleware(request, handlerContext);
  });

  // Get Prompt Handler
  server.setRequestHandler(GetPromptRequestSchema, async (request) => {
    const { name } = request.params;
    const clientForPrompt = promptToClient[name];

    if (!clientForPrompt) {
      throw new Error(`Unknown prompt: ${name}`);
    }

    try {
      // Parse the prompt name using shared utility
      const parsed = parseToolName(name);
      if (!parsed) {
        throw new Error(`Invalid prompt name format: ${name}`);
      }

      const promptName = parsed.originalToolName;
      const response = await clientForPrompt.client.request(
        {
          method: "prompts/get",
          params: {
            name: promptName,
            arguments: request.params.arguments || {},
            _meta: request.params._meta,
          },
        },
        GetPromptResultSchema,
      );

      return response;
    } catch (error) {
      logger.error(
        `Error getting prompt through ${clientForPrompt.client.getServerVersion()?.name
        }:`,
        error,
      );
      throw error;
    }
  });

  // List Prompts Handler
  server.setRequestHandler(ListPromptsRequestSchema, async (request) => {
    const serverParams = await getMcpServers(
      namespaceUuid,
      includeInactiveServers,
    );
    const allPrompts: z.infer<typeof ListPromptsResultSchema>["prompts"] = [];

    // Track visited servers to detect circular references - reset on each call
    const visitedServers = new Set<string>();

    // Filter out self-referencing servers before processing
    const validPromptServers = Object.entries(serverParams).filter(
      ([uuid, params]) => {
        // Skip if we've already visited this server to prevent circular references
        if (visitedServers.has(uuid)) {
          logger.info(
            `Skipping already visited server in prompts: ${params.name || uuid}`,
          );
          return false;
        }

        // Check if this server is the same instance to prevent self-referencing
        if (isSameServerInstance(params, uuid)) {
          logger.info(
            `Skipping self-referencing server in prompts: ${params.name || uuid}`,
          );
          return false;
        }

        // Mark this server as visited
        visitedServers.add(uuid);
        return true;
      },
    );

    await Promise.allSettled(
      validPromptServers.map(async ([uuid, params]) => {
        const session = await mcpServerPool.getSession(
          sessionId,
          uuid,
          params,
          namespaceUuid,
        );
        if (!session) return;

        // Now check for self-referencing using the actual MCP server name
        const serverVersion = session.client.getServerVersion();
        const actualServerName = serverVersion?.name || params.name || "";
        const ourServerName = `metamcp-unified-${namespaceUuid}`;

        if (actualServerName === ourServerName) {
          logger.info(
            `Skipping self-referencing MetaMCP server in prompts: "${actualServerName}"`,
          );
          return;
        }

        const capabilities = session.client.getServerCapabilities();
        if (!capabilities?.prompts) return;

        // Use name assigned by user, fallback to name from server
        const serverName =
          params.name || session.client.getServerVersion()?.name || "";
        try {
          const result = await session.client.request(
            {
              method: "prompts/list",
              params: {
                cursor: request.params?.cursor,
                _meta: request.params?._meta,
              },
            },
            ListPromptsResultSchema,
          );

          if (result.prompts) {
            const promptsWithSource = result.prompts.map((prompt) => {
              const promptName = `${sanitizeName(serverName)}__${prompt.name}`;
              promptToClient[promptName] = session;
              return {
                ...prompt,
                name: promptName,
                description: prompt.description || "",
              };
            });
            allPrompts.push(...promptsWithSource);
          }
        } catch (error) {
          logger.error(`Error fetching prompts from: ${serverName}`, error);
        }
      }),
    );

    return {
      prompts: allPrompts,
      nextCursor: request.params?.cursor,
    };
  });

  // List Resources Handler
  server.setRequestHandler(ListResourcesRequestSchema, async (request) => {
    const serverParams = await getMcpServers(
      namespaceUuid,
      includeInactiveServers,
    );
    const allResources: z.infer<typeof ListResourcesResultSchema>["resources"] =
      [];

    // Track visited servers to detect circular references - reset on each call
    const visitedServers = new Set<string>();

    // Filter out self-referencing servers before processing
    const validResourceServers = Object.entries(serverParams).filter(
      ([uuid, params]) => {
        // Skip if we've already visited this server to prevent circular references
        if (visitedServers.has(uuid)) {
          logger.info(
            `Skipping already visited server in resources: ${params.name || uuid}`,
          );
          return false;
        }

        // Check if this server is the same instance to prevent self-referencing
        if (isSameServerInstance(params, uuid)) {
          logger.info(
            `Skipping self-referencing server in resources: ${params.name || uuid}`,
          );
          return false;
        }

        // Mark this server as visited
        visitedServers.add(uuid);
        return true;
      },
    );

    await Promise.allSettled(
      validResourceServers.map(async ([uuid, params]) => {
        const session = await mcpServerPool.getSession(
          sessionId,
          uuid,
          params,
          namespaceUuid,
        );
        if (!session) return;

        // Now check for self-referencing using the actual MCP server name
        const serverVersion = session.client.getServerVersion();
        const actualServerName = serverVersion?.name || params.name || "";
        const ourServerName = `metamcp-unified-${namespaceUuid}`;

        if (actualServerName === ourServerName) {
          logger.info(
            `Skipping self-referencing MetaMCP server in resources: "${actualServerName}"`,
          );
          return;
        }

        const capabilities = session.client.getServerCapabilities();
        if (!capabilities?.resources) return;

        // Use name assigned by user, fallback to name from server
        const serverName =
          params.name || session.client.getServerVersion()?.name || "";
        try {
          const result = await session.client.request(
            {
              method: "resources/list",
              params: {
                cursor: request.params?.cursor,
                _meta: request.params?._meta,
              },
            },
            ListResourcesResultSchema,
          );

          if (result.resources) {
            const resourcesWithSource = result.resources.map((resource) => {
              resourceToClient[resource.uri] = session;
              return {
                ...resource,
                name: resource.name || "",
              };
            });
            allResources.push(...resourcesWithSource);
          }
        } catch (error) {
          logger.error(`Error fetching resources from: ${serverName}`, error);
        }
      }),
    );

    return {
      resources: allResources,
      nextCursor: request.params?.cursor,
    };
  });

  // Read Resource Handler
  server.setRequestHandler(ReadResourceRequestSchema, async (request) => {
    const { uri } = request.params;
    const clientForResource = resourceToClient[uri];

    if (!clientForResource) {
      throw new Error(`Unknown resource: ${uri}`);
    }

    try {
      return await clientForResource.client.request(
        {
          method: "resources/read",
          params: {
            uri,
            _meta: request.params._meta,
          },
        },
        ReadResourceResultSchema,
      );
    } catch (error) {
      logger.error(
        `Error reading resource through ${clientForResource.client.getServerVersion()?.name
        }:`,
        error,
      );
      throw error;
    }
  });

  // List Resource Templates Handler
  server.setRequestHandler(
    ListResourceTemplatesRequestSchema,
    async (request) => {
      const serverParams = await getMcpServers(
        namespaceUuid,
        includeInactiveServers,
      );
      const allTemplates: ResourceTemplate[] = [];

      // Track visited servers to detect circular references - reset on each call
      const visitedServers = new Set<string>();

      // Filter out self-referencing servers before processing
      const validTemplateServers = Object.entries(serverParams).filter(
        ([uuid, params]) => {
          // Skip if we've already visited this server to prevent circular references
          if (visitedServers.has(uuid)) {
            logger.info(
              `Skipping already visited server in resource templates: ${params.name || uuid}`,
            );
            return false;
          }

          // Check if this server is the same instance to prevent self-referencing
          if (isSameServerInstance(params, uuid)) {
            logger.info(
              `Skipping self-referencing server in resource templates: ${params.name || uuid}`,
            );
            return false;
          }

          // Mark this server as visited
          visitedServers.add(uuid);
          return true;
        },
      );

      await Promise.allSettled(
        validTemplateServers.map(async ([uuid, params]) => {
          const session = await mcpServerPool.getSession(
            sessionId,
            uuid,
            params,
            namespaceUuid,
          );
          if (!session) return;

          // Now check for self-referencing using the actual MCP server name
          const serverVersion = session.client.getServerVersion();
          const actualServerName = serverVersion?.name || params.name || "";
          const ourServerName = `metamcp-unified-${namespaceUuid}`;

          if (actualServerName === ourServerName) {
            logger.info(
              `Skipping self-referencing MetaMCP server in resource templates: "${actualServerName}"`,
            );
            return;
          }

          const capabilities = session.client.getServerCapabilities();
          if (!capabilities?.resources) return;

          const serverName =
            params.name || session.client.getServerVersion()?.name || "";

          try {
            const result = await session.client.request(
              {
                method: "resources/templates/list",
                params: {
                  cursor: request.params?.cursor,
                  _meta: request.params?._meta,
                },
              },
              ListResourceTemplatesResultSchema,
            );

            if (result.resourceTemplates) {
              const templatesWithSource = result.resourceTemplates.map(
                (template) => ({
                  ...template,
                  name: template.name || "",
                }),
              );
              allTemplates.push(...templatesWithSource);
            }
          } catch (error) {
            logger.error(
              `Error fetching resource templates from: ${serverName}`,
              error,
            );
            return;
          }
        }),
      );

      return {
        resourceTemplates: allTemplates,
        nextCursor: request.params?.cursor,
      };
    },
  );

  const cleanup = async () => {
    // Cleanup is now handled by the pool
    await mcpServerPool.cleanupSession(sessionId);
  };

  return { server, cleanup };
};<|MERGE_RESOLUTION|>--- conflicted
+++ resolved
@@ -265,17 +265,14 @@
                   mcpServerUuid: mcpServerUuid,
                 });
               }
-<<<<<<< HEAD
             } catch (dbError) {
               logger.error(
                 `Error saving tools to database for server ${serverName}:`,
                 dbError,
               );
-=======
->>>>>>> 32b6e981
             }
           } catch (dbError) {
-            console.error(
+            logger.error(
               `Error syncing tools to database for server ${serverName}:`,
               dbError,
             );
