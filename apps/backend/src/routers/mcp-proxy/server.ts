--- conflicted
+++ resolved
@@ -458,12 +458,8 @@
 
     if (stdinTransport.stderr) {
       stdinTransport.stderr.on("data", (chunk) => {
-<<<<<<< HEAD
-        if (chunk.toString().includes("MODULE_NOT_FOUND")) {
-=======
         const errorContent = chunk.toString();
         if (errorContent.includes("MODULE_NOT_FOUND")) {
->>>>>>> 777fd604
           webAppTransport
             .send({
               jsonrpc: "2.0",
@@ -482,8 +478,6 @@
           cleanupSession(webAppTransport.sessionId);
           console.error("Command not found, transports removed");
         } else {
-<<<<<<< HEAD
-=======
           // Check for common startup errors that should trigger cooldown
           if (
             errorContent.includes("ENOENT") ||
@@ -502,17 +496,12 @@
             );
           }
 
->>>>>>> 777fd604
           webAppTransport
             .send({
               jsonrpc: "2.0",
               method: "notifications/stderr",
               params: {
-<<<<<<< HEAD
-                content: chunk.toString(),
-=======
                 content: errorContent,
->>>>>>> 777fd604
               },
             })
             .catch((error) => {
