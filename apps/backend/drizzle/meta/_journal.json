--- conflicted
+++ resolved
@@ -75,27 +75,29 @@
     {
       "idx": 10,
       "version": "7",
-<<<<<<< HEAD
       "when": 1764611809027,
       "tag": "0010_purple_smiling_tiger",
-=======
+      "breakpoints": true
+    },
+    {
+      "idx": 11,
+      "version": "7",
       "when": 1757529815220,
       "tag": "0010_tool_title_override",
       "breakpoints": true
     },
     {
-      "idx": 11,
+      "idx": 12,
       "version": "7",
       "when": 1763452681793,
       "tag": "0011_goofy_photon",
       "breakpoints": true
     },
     {
-      "idx": 12,
+      "idx": 13,
       "version": "7",
       "when": 1764122318274,
       "tag": "0012_crazy_white_queen",
->>>>>>> 32b6e981
       "breakpoints": true
     }
   ]
